--- conflicted
+++ resolved
@@ -11,6 +11,7 @@
 
 #include <cstddef>
 #include <cstdint>
+#include <cstring>
 #include <sys/wait.h>
 #include <filesystem>
 #include <iostream>
@@ -98,17 +99,9 @@
 
                 decltype(instanced_solver_t::solve(_params)) path;
 
-<<<<<<< HEAD
                 for (size_t i = 0U; i < test_samples; ++i) {
 
                     const auto sw_start = std::chrono::high_resolution_clock::now();
-=======
-            // Random grid:
-            //const auto grid = generator::obstacles::generate<weight_t, index_t, coord_t, scalar_t>(start, end, _size, 0.1, std::numeric_limits<size_t>::max(), seed);
-
-            // Maze grid:
-            const auto grid = generator::grid::generate<weight_t, coord_t, scalar_t>(start, end, _size, 0.0, 0.0, seed);
->>>>>>> abd9c42b
 
                     /* INVOKE SOLVE */
                     path = instanced_solver_t::solve(_params);
@@ -149,14 +142,9 @@
                 using  index_type [[maybe_unused]] = index_t;
                 using  coord_type [[maybe_unused]] = coord_t;
 
-<<<<<<< HEAD
-                using lazy_sorting [[maybe_unused]] = std::false_type;
-                using   no_cleanup [[maybe_unused]] = std::true_type;
-=======
                 using        lazy_sorting [[maybe_unused]] = std::false_type;
-                using          no_cleanup [[maybe_unused]] = std:: true_type;
-                using reverse_equivalence [[maybe_unused]] = std:: true_type;
->>>>>>> abd9c42b
+                using          no_cleanup [[maybe_unused]] = std::true_type;
+                using reverse_equivalence [[maybe_unused]] = std::true_type;
 
                 const decltype(generator::gppc::map<weight_t, coord_t>::maze)& maze;
 
@@ -389,7 +377,10 @@
                                                                  homogeneous.__get_diagnostic_data().peak_allocated;
     #endif //CHDR_DIAGNOSTICS == 1
 
-                                                write(pipefd[1], &data, sizeof(data));
+                                                ssize_t bytes_written = write(pipefd[1], &data, sizeof(data));
+                                                if (bytes_written == static_cast<ssize_t>(-1)) {
+                                                    throw std::runtime_error("Failed to read data from pipe: " + std::string(strerror(errno)));
+                                                }
                                                 close(pipefd[1]);
                                                 exit(0);
                                             }
@@ -402,7 +393,10 @@
                                                 });
 
                                                 if (future.wait_for(timeout) == std::future_status::ready && future.get()) {
-                                                    read(pipefd[0], &data, sizeof(data));
+                                                    ssize_t bytes_read = read(pipefd[0], &data, sizeof(data));
+                                                    if (bytes_read == static_cast<ssize_t>(-1)) {
+                                                        throw std::runtime_error("Failed to read data from pipe: " + std::string(strerror(errno)));
+                                                    }
                                                 }
                                                 else {
                                                     kill(child_pid, SIGKILL);
