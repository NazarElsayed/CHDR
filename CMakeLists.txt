--- conflicted
+++ resolved
@@ -187,36 +187,4 @@
     else()
         target_link_options(chdr PRIVATE -static)
     endif (UNIX)
-<<<<<<< HEAD
-endif (NOT APPLE)
-=======
-endif (NOT APPLE)
-
-message(NOTICE "NOTICE: Generating documentation with Doxygen:")
-configure_file(Doxyfile.in ${CMAKE_SOURCE_DIR}/Doxyfile)
-message(STATUS "Generating Doxyfile...")
-execute_process(
-    COMMAND doxygen ${CMAKE_SOURCE_DIR}/Doxyfile
-    WORKING_DIRECTORY ${CMAKE_SOURCE_DIR}
-    RESULT_VARIABLE DOXYGEN_RESULT
-)
-
-message(STATUS "Cleaning up...")
-
-if (DOXYGEN_RESULT EQUAL 0)
-
-    # Clean up potential junk files left by Doxygen.
-    if (EXISTS "${CMAKE_SOURCE_DIR}/docs/html")
-        file(REMOVE_RECURSE "${CMAKE_SOURCE_DIR}/docs/html")
-    endif ()
-    if (EXISTS "${CMAKE_SOURCE_DIR}/docs/latex")
-        file(REMOVE_RECURSE "${CMAKE_SOURCE_DIR}/docs/latex")
-    endif ()
-    if (EXISTS "${CMAKE_SOURCE_DIR}/html")
-        file(REMOVE_RECURSE "${CMAKE_SOURCE_DIR}/html")
-    endif ()
-    if (EXISTS "${CMAKE_SOURCE_DIR}/latex")
-        file(REMOVE_RECURSE "${CMAKE_SOURCE_DIR}/latex")
-    endif ()
-endif ()
->>>>>>> 4ce03dfa
+endif (NOT APPLE)